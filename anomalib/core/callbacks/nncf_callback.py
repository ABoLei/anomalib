--- conflicted
+++ resolved
@@ -70,13 +70,8 @@
         filename (str): Name of the generated model files.
     """
 
-<<<<<<< HEAD
-    def __init__(self, config, dirpath, filename):
+    def __init__(self, config: Union[ListConfig, DictConfig], dirpath: str, filename: str) -> None:
         config_dict = yaml.safe_load(OmegaConf.to_yaml(config))
-=======
-    def __init__(self, config: Union[ListConfig, DictConfig], dirpath: str, filename: str):
-        config_dict = yaml.safe_load(OmegaConf.to_yaml(config.optimization.nncf))
->>>>>>> 2bae059c
         self.nncf_config = NNCFConfig.from_dict(config_dict)
         self.dirpath = dirpath
         self.filename = filename
@@ -84,16 +79,11 @@
         self.comp_ctrl: Optional[CompressionAlgorithmController] = None
         self.compression_scheduler: CompressionScheduler
 
-<<<<<<< HEAD
     def setup(self, trainer: pl.Trainer, pl_module: pl.LightningModule, _stage: Optional[str] = None) -> None:
-        """Call when fit or test begins."""
-=======
-    def setup(self, _: pl.Trainer, pl_module: pl.LightningModule, __: Optional[str] = None) -> None:
         """Call when fit or test begins.
 
         Takes the pytorch model and wraps it using the compression controller so that it is ready for nncf fine-tuning.
         """
->>>>>>> 2bae059c
         if self.comp_ctrl is None:
             # NOTE: trainer.datamodule returns the following error
             #   "Trainer" has no attribute "datamodule"  [attr-defined]
@@ -117,16 +107,11 @@
         if self.comp_ctrl is not None:
             trainer.model.loss_val = self.comp_ctrl.loss()
 
-<<<<<<< HEAD
     def on_train_end(self, _trainer: pl.Trainer, _pl_module: pl.LightningModule) -> None:
-        """Call when the train ends."""
-=======
-    def on_train_end(self, _trainer, _pl_module: pl.LightningModule) -> None:
         """Call when the train ends.
 
         Exports onnx model and if compression controller is not None, uses the onnx model to generate the OpenVINO IR.
         """
->>>>>>> 2bae059c
         os.makedirs(self.dirpath, exist_ok=True)
         onnx_path = os.path.join(self.dirpath, self.filename + ".onnx")
         if self.comp_ctrl is not None:
@@ -134,16 +119,11 @@
         optimize_command = "mo --input_model " + onnx_path + " --output_dir " + self.dirpath
         os.system(optimize_command)
 
-<<<<<<< HEAD
     def on_train_epoch_end(
-        self, _trainer: "pl.Trainer", _pl_module: "pl.LightningModule", _unused: Optional[Any] = None
+        self, _trainer: pl.Trainer, _pl_module: pl.LightningModule, _unused: Optional[Any] = None
     ) -> None:
-        """Call when the train epoch ends."""
-=======
-    def on_train_epoch_start(self, _trainer: pl.Trainer, _pl_module: pl.LightningModule) -> None:
-        """Call when the train epoch starts.
+        """Call when the train epoch ends.
 
         Prepare compression method to continue training the model in the next epoch.
         """
->>>>>>> 2bae059c
         self.compression_scheduler.epoch_step()