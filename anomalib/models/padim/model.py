"""PaDiM: a Patch Distribution Modeling Framework for Anomaly Detection and Localization.

Paper https://arxiv.org/abs/2011.08785
"""

# Copyright (C) 2020 Intel Corporation
#
# Licensed under the Apache License, Version 2.0 (the "License");
# you may not use this file except in compliance with the License.
# You may obtain a copy of the License at
#
# http://www.apache.org/licenses/LICENSE-2.0
#
# Unless required by applicable law or agreed to in writing,
# software distributed under the License is distributed on an "AS IS" BASIS,
# WITHOUT WARRANTIES OR CONDITIONS OF ANY KIND, either express or implied.
# See the License for the specific language governing permissions
# and limitations under the License.

from random import sample
from typing import Dict, List, Optional, Tuple, Union

import torch
import torch.nn.functional as F
import torchvision
from kornia import gaussian_blur2d
<<<<<<< HEAD
from omegaconf import ListConfig
from pytorch_lightning.utilities.cli import MODEL_REGISTRY  # type: ignore
=======
from omegaconf import DictConfig, ListConfig
>>>>>>> 2bae059c
from torch import Tensor, nn

from anomalib.core.model import AnomalibModule
from anomalib.core.model.feature_extractor import FeatureExtractor
from anomalib.core.model.multi_variate_gaussian import MultiVariateGaussian
from anomalib.data.tiler import Tiler

__all__ = ["Padim"]


DIMS = {
    "resnet18": {"orig_dims": 448, "reduced_dims": 100, "emb_scale": 4},
    "wide_resnet50_2": {"orig_dims": 1792, "reduced_dims": 550, "emb_scale": 4},
}


class _PadimModel(nn.Module):
    """Padim Module.

    Args:
        layers (List[str]): Layers used for feature extraction
        input_size (Tuple[int, int]): Input size for the model.
        backbone (str, optional): Pre-trained model backbone. Defaults to "resnet18".
    """

    def __init__(
        self,
        layers: List[str],
        input_size: Tuple[int, int],
        backbone: str = "resnet18",
    ):
        super().__init__()
        self.backbone = getattr(torchvision.models, backbone)
        self.layers = layers
        self.feature_extractor = FeatureExtractor(backbone=self.backbone(pretrained=True), layers=self.layers)
        self.dims = DIMS[backbone]
        # pylint: disable=not-callable
        # Since idx is randomly selected, save it with model to get same results
        self.register_buffer(
            "idx",
            torch.tensor(sample(range(0, DIMS[backbone]["orig_dims"]), DIMS[backbone]["reduced_dims"])),
        )
        self.idx: Tensor
        self.loss = None
        self.anomaly_map_generator = AnomalyMapGenerator(image_size=input_size)

        n_features = DIMS[backbone]["reduced_dims"]
        patches_dims = torch.tensor(input_size) / DIMS[backbone]["emb_scale"]
        n_patches = patches_dims.prod().int().item()
        self.gaussian = MultiVariateGaussian(n_features, n_patches)

        self.tiler: Optional[Tiler] = None

    def forward(self, input_tensor: Tensor) -> Tensor:
        """Forward-pass image-batch (N, C, H, W) into model to extract features.

        Args:
            input_tensor: Image-batch (N, C, H, W)
            input_tensor: Tensor:

        Returns:
            Features from single/multiple layers.

        Example:
            >>> x = torch.randn(32, 3, 224, 224)
            >>> features = self.extract_features(input_tensor)
            >>> features.keys()
            dict_keys(['layer1', 'layer2', 'layer3'])

            >>> [v.shape for v in features.values()]
            [torch.Size([32, 64, 56, 56]),
            torch.Size([32, 128, 28, 28]),
            torch.Size([32, 256, 14, 14])]
        """

        if self.tiler:
            input_tensor = self.tiler.tile(input_tensor)

        with torch.no_grad():
            features = self.feature_extractor(input_tensor)
            embeddings = self.generate_embedding(features)

        if self.tiler:
            embeddings = self.tiler.untile(embeddings)

        if self.training:
            output = embeddings
        else:
            output = self.anomaly_map_generator(
                embedding=embeddings, mean=self.gaussian.mean, inv_covariance=self.gaussian.inv_covariance
            )

        return output

    def generate_embedding(self, features: Dict[str, Tensor]) -> Tensor:
        """Generate embedding from hierarchical feature map.

        Args:
            features (Dict[str, Tensor]): Hierarchical feature map from a CNN (ResNet18 or WideResnet)

        Returns:
            Embedding vector
        """

        embeddings = features[self.layers[0]]
        for layer in self.layers[1:]:
            layer_embedding = features[layer]
            layer_embedding = F.interpolate(layer_embedding, size=embeddings.shape[-2:], mode="nearest")
            embeddings = torch.cat((embeddings, layer_embedding), 1)

        # subsample embeddings
        idx = self.idx.to(embeddings.device)
        embeddings = torch.index_select(embeddings, 1, idx)
        return embeddings


class AnomalyMapGenerator:
    """Generate Anomaly Heatmap.

    Args:
        image_size (Union[ListConfig, Tuple]): Size of the input image. The anomaly map is upsampled to this dimension.
        sigma (int, optional): Standard deviation for Gaussian Kernel. Defaults to 4.
    """

    def __init__(self, image_size: Union[ListConfig, Tuple], sigma: int = 4):
        self.image_size = image_size if isinstance(image_size, tuple) else tuple(image_size)
        self.sigma = sigma

    @staticmethod
    def compute_distance(embedding: Tensor, stats: List[Tensor]) -> Tensor:
        """Compute anomaly score to the patch in position(i,j) of a test image.

        Ref: Equation (2), Section III-C of the paper.

        Args:
            embedding (Tensor): Embedding Vector
            stats (List[Tensor]): Mean and Covariance Matrix of the multivariate Gaussian distribution

        Returns:
            Anomaly score of a test image via mahalanobis distance.
        """

        batch, channel, height, width = embedding.shape
        embedding = embedding.reshape(batch, channel, height * width)

        # calculate mahalanobis distances
        mean, inv_covariance = stats
        delta = (embedding - mean).permute(2, 0, 1)

        distances = (torch.matmul(delta, inv_covariance) * delta).sum(2).permute(1, 0)
        distances = distances.reshape(batch, height, width)
        distances = torch.sqrt(distances)

        return distances

    def up_sample(self, distance: Tensor) -> Tensor:
        """Up sample anomaly score to match the input image size.

        Args:
            distance (Tensor): Anomaly score computed via the mahalanobis distance.

        Returns:
            Resized distance matrix matching the input image size
        """

        score_map = F.interpolate(
            distance.unsqueeze(1),
            size=self.image_size,
            mode="bilinear",
            align_corners=False,
        )
        return score_map

    def smooth_anomaly_map(self, anomaly_map: Tensor) -> Tensor:
        """Apply gaussian smoothing to the anomaly map.

        Args:
            anomaly_map (Tensor): Anomaly score for the test image(s).

        Returns:
            Filtered anomaly scores
        """

        kernel_size = 2 * int(4.0 * self.sigma + 0.5) + 1
        anomaly_map = gaussian_blur2d(anomaly_map, (kernel_size, kernel_size), sigma=(self.sigma, self.sigma))

        return anomaly_map

    def compute_anomaly_map(self, embedding: Tensor, mean: Tensor, inv_covariance: Tensor) -> Tensor:
        """Compute anomaly score.

        Scores are calculated based on embedding vector, mean and inv_covariance of the multivariate gaussian
        distribution.

        Args:
            embedding (Tensor): Embedding vector extracted from the test set.
            mean (Tensor): Mean of the multivariate gaussian distribution
            inv_covariance (Tensor): Inverse Covariance matrix of the multivariate gaussian distribution.

        Returns:
            Output anomaly score.
        """

        score_map = self.compute_distance(
            embedding=embedding,
            stats=[mean.to(embedding.device), inv_covariance.to(embedding.device)],
        )
        up_sampled_score_map = self.up_sample(score_map)
        smoothed_anomaly_map = self.smooth_anomaly_map(up_sampled_score_map)

        return smoothed_anomaly_map

    def __call__(self, **kwds):
        """Returns anomaly_map.

        Expects `embedding`, `mean` and `covariance` keywords to be passed explicitly.

        Example:
        >>> anomaly_map_generator = AnomalyMapGenerator(image_size=input_size)
        >>> output = anomaly_map_generator(embedding=embedding, mean=mean, covariance=covariance)

        Raises:
            ValueError: `embedding`. `mean` or `covariance` keys are not found

        Returns:
            torch.Tensor: anomaly map
        """

        if not ("embedding" in kwds and "mean" in kwds and "inv_covariance" in kwds):
            raise ValueError(f"Expected keys `embedding`, `mean` and `covariance`. Found {kwds.keys()}")

        embedding: Tensor = kwds["embedding"]
        mean: Tensor = kwds["mean"]
        inv_covariance: Tensor = kwds["inv_covariance"]

        return self.compute_anomaly_map(embedding, mean, inv_covariance)


<<<<<<< HEAD
@MODEL_REGISTRY
class Padim(AnomalibModule):
    """PaDiM: a Patch Distribution Modeling Framework for Anomaly Detection and Localization."""

    def __init__(
        self,
        task: str,
        adaptive_threshold: bool,
        default_threshold: float,
        layers: List[str],
        input_size: Tuple[int, int],
        backbone: str,
    ):
        super().__init__(task, adaptive_threshold, default_threshold)
        self.model = _PadimModel(
            layers=layers,
            input_size=input_size,
            backbone=backbone,
=======
class PadimLightning(AnomalyModule):
    """PaDiM: a Patch Distribution Modeling Framework for Anomaly Detection and Localization.

    Args:
        hparams (Union[DictConfig, ListConfig]): Model params
    """

    def __init__(self, hparams: Union[DictConfig, ListConfig]):
        super().__init__(hparams)
        self.layers = hparams.model.layers
        self.model = PadimModel(
            layers=hparams.model.layers,
            input_size=hparams.model.input_size,
            tile_size=hparams.dataset.tiling.tile_size,
            tile_stride=hparams.dataset.tiling.stride,
            apply_tiling=hparams.dataset.tiling.apply,
            backbone=hparams.model.backbone,
>>>>>>> 2bae059c
        ).eval()

        self.stats: List[Tensor] = []
        self.automatic_optimization = False

    @staticmethod
    def configure_optimizers():
        """PADIM doesn't require optimization, therefore returns no optimizers."""
        return None

    def training_step(self, batch, _):  # pylint: disable=arguments-differ
        """Training Step of PADIM. For each batch, hierarchical features are extracted from the CNN.

        Args:
            batch (Dict[str,Tensor]): Input batch
            _: Index of the batch.

        Returns:
            Hierarchical feature map
        """

        self.model.feature_extractor.eval()
        embeddings = self.model(batch["image"])
        return {"embeddings": embeddings.cpu()}

    def training_epoch_end(self, outputs: List[Dict[str, Tensor]]) -> None:
        """Fit a multivariate gaussian model on an embedding extracted from deep hierarchical CNN features.

        Args:
            outputs (List[Dict[str, Tensor]]): Batch of outputs from the training step

        Returns:
            None
        """

        embeddings = torch.vstack([x["embeddings"] for x in outputs])
        self.stats = self.model.gaussian.fit(embeddings)

    def validation_step(self, batch, _):  # pylint: disable=arguments-differ
        """Validation Step of PADIM.

        Similar to the training step, hierarchical features are extracted from the CNN for each batch.

        Args:
            batch: Input batch
            _: Index of the batch.

        Returns:
            Dictionary containing images, features, true labels and masks.
            These are required in `validation_epoch_end` for feature concatenation.
        """

        batch["anomaly_maps"] = self.model(batch["image"])

        return batch<|MERGE_RESOLUTION|>--- conflicted
+++ resolved
@@ -24,12 +24,8 @@
 import torch.nn.functional as F
 import torchvision
 from kornia import gaussian_blur2d
-<<<<<<< HEAD
 from omegaconf import ListConfig
 from pytorch_lightning.utilities.cli import MODEL_REGISTRY  # type: ignore
-=======
-from omegaconf import DictConfig, ListConfig
->>>>>>> 2bae059c
 from torch import Tensor, nn
 
 from anomalib.core.model import AnomalibModule
@@ -268,7 +264,6 @@
         return self.compute_anomaly_map(embedding, mean, inv_covariance)
 
 
-<<<<<<< HEAD
 @MODEL_REGISTRY
 class Padim(AnomalibModule):
     """PaDiM: a Patch Distribution Modeling Framework for Anomaly Detection and Localization."""
@@ -287,25 +282,6 @@
             layers=layers,
             input_size=input_size,
             backbone=backbone,
-=======
-class PadimLightning(AnomalyModule):
-    """PaDiM: a Patch Distribution Modeling Framework for Anomaly Detection and Localization.
-
-    Args:
-        hparams (Union[DictConfig, ListConfig]): Model params
-    """
-
-    def __init__(self, hparams: Union[DictConfig, ListConfig]):
-        super().__init__(hparams)
-        self.layers = hparams.model.layers
-        self.model = PadimModel(
-            layers=hparams.model.layers,
-            input_size=hparams.model.input_size,
-            tile_size=hparams.dataset.tiling.tile_size,
-            tile_stride=hparams.dataset.tiling.stride,
-            apply_tiling=hparams.dataset.tiling.apply,
-            backbone=hparams.model.backbone,
->>>>>>> 2bae059c
         ).eval()
 
         self.stats: List[Tensor] = []
